--- conflicted
+++ resolved
@@ -2,14 +2,9 @@
 import numpy as np
 import streamlit as st
 from typing import Tuple, Optional, Dict, Any
-<<<<<<< HEAD
-from utils import performance_monitor, load_mesh, sample_point_cloud
-import rhino3dm as rh
-=======
 from utils import performance_monitor, load_mesh
 import rhino3dm as rh
 import copy
->>>>>>> c68e814c
 
 class STLAnalyzer:
     def __init__(self):
@@ -20,18 +15,6 @@
         self.results = {}
 
     @performance_monitor
-<<<<<<< HEAD
-    def load_reference(self, file_path: str, num_points: int, nb_neighbors: int, std_ratio: float):
-        """Load and process reference STL file."""
-        self.reference_mesh = load_mesh(file_path)
-        self.reference_pcd = sample_point_cloud(
-            self.reference_mesh,
-            num_points,
-            nb_neighbors,
-            std_ratio
-        )
-        self.reference_bbox = self.reference_pcd.get_axis_aligned_bounding_box()
-=======
     def load_reference(self, file_path: str, num_points: int, layers: int, voxel_size: float):
         """Load reference as merged point cloud"""
         # Store parameters
@@ -56,7 +39,6 @@
         
         st.info(f"Loaded reference with {len(sampled_points)} points")
         return self.reference_pcd
->>>>>>> c68e814c
 
     @performance_monitor
     def add_test_file(self, file_path: str, num_points: int, nb_neighbors: int, std_ratio: float):
@@ -198,27 +180,6 @@
 
 class RhinoAnalyzer:
     def __init__(self):
-<<<<<<< HEAD
-        self.layer_weights = {}  # Will be set from UI
-        self.reference = None
-        
-    def set_weights(self, weights: dict):
-        """Update weights from UI"""
-        self.layer_weights = weights
-        
-    def load_reference(self, file_path: str, num_points: int, layers: int, voxel_size: float):
-        # Load point cloud
-        raw_pcd = load_mesh(file_path)
-        self.reference_pcd = sample_point_cloud(raw_pcd, num_points)
-        
-        # Layer validation
-        if not (1 <= layers <= 4):
-            raise ValueError("Dental layers must be between 1-4")
-            
-        # Initialize layer weights for BOTH files
-        self.layer_weights = {i: 1.0 for i in range(layers)}
-        
-=======
         self.reference_pcd = None
         self.reference_full = None
         self.target_pcd = None
@@ -290,7 +251,6 @@
             'coverage': 0.0        # Placeholder
         }
 
->>>>>>> c68e814c
     def apply_layer_weights(self, points: np.ndarray, layers: np.ndarray) -> np.ndarray:
         """Safe layer weight application"""
         valid_layers = [i for i in np.unique(layers) if i in self.layer_weights]
